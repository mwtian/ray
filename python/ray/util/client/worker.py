--- conflicted
+++ resolved
@@ -463,8 +463,7 @@
 
         return (client_ready_object_ids, client_remaining_object_ids)
 
-<<<<<<< HEAD
-    def call_remote(self, instance, *args, **kwargs) -> List[bytes]:
+    def call_remote(self, instance, *args, **kwargs) -> List[Future]:
         if isinstance(
                 instance, ClientRemoteMethod
         ) and instance._actor_handle.actor_ref.client_id != self._client_id:
@@ -473,9 +472,6 @@
                 f"{instance._actor_handle.actor_ref}, ref "
                 f"client_id={instance._actor_handle.actor_ref.client_id}"
                 f", Ray client_id={self._client_id}")
-=======
-    def call_remote(self, instance, *args, **kwargs) -> List[Future]:
->>>>>>> e41109a5
         task = instance._prepare_client_task()
         for arg in args:
             pb_arg = convert_to_arg(arg, self._client_id)
