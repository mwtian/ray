--- conflicted
+++ resolved
@@ -339,7 +339,6 @@
                                 num_returns: int) -> List[Future]:
         logger.debug("Scheduling %s" % task)
         task.client_id = self._client_id
-<<<<<<< HEAD
         if num_returns is None:
             num_returns = 1
 
@@ -348,6 +347,8 @@
         def populate_ids(
                 resp: Union[ray_client_pb2.DataResponse, Exception]) -> None:
             if isinstance(resp, Exception):
+                if isinstance(resp, grpc.RpcError):
+                    resp = decode_exception(resp)
                 for future in id_futures:
                     future.set_exception(resp)
                 return
@@ -374,12 +375,6 @@
                 future.set_result(raw_id)
 
         self.data_client.Schedule(task, populate_ids)
-=======
-        try:
-            ticket = self.server.Schedule(task, metadata=self.metadata)
-        except grpc.RpcError as e:
-            raise decode_exception(e)
->>>>>>> ea4a2224
 
         self.total_num_tasks_scheduled += 1
         self.total_outbound_message_size_bytes += task.ByteSize()
@@ -640,9 +635,9 @@
     if e.code() != grpc.StatusCode.ABORTED:
         # The ABORTED status code is used by the server when an application
         # error is serialized into the the exception details. If the code
-        # isn't ABORTED, then raise the original error since there's no
+        # isn't ABORTED, then return the original error since there's no
         # serialized error to decode.
         # See server.py::return_exception_in_context for details
-        raise
+        return e
     data = base64.standard_b64decode(e.details())
     return loads_from_server(data)