--- conflicted
+++ resolved
@@ -1,10 +1,6 @@
 import atexit
 import json
 import logging
-<<<<<<< HEAD
-import random
-=======
->>>>>>> a29eeaa1
 import socket
 import sys
 import time
@@ -17,12 +13,9 @@
 
 import grpc
 
-<<<<<<< HEAD
-=======
 # Import psutil after ray so the packaged version is used.
 import psutil
 
->>>>>>> a29eeaa1
 import ray
 import ray.core.generated.agent_manager_pb2 as agent_manager_pb2
 import ray.core.generated.ray_client_pb2 as ray_client_pb2
@@ -46,12 +39,6 @@
     _propagate_error_in_context,
 )
 from ray.util.client.server.dataservicer import _get_reconnecting_from_context
-<<<<<<< HEAD
-
-# Import psutil after ray so the packaged version is used.
-import psutil
-=======
->>>>>>> a29eeaa1
 
 logger = logging.getLogger(__name__)
 
