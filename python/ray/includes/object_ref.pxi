--- conflicted
+++ resolved
@@ -150,9 +150,6 @@
 
     def __init__(self, id: Union[bytes, concurrent.futures.Future]):
         self.in_core_worker = False
-<<<<<<< HEAD
-        self._client_id = client.ray.worker._client_id
-=======
         self._mutex = threading.Lock()
         if isinstance(id, bytes):
             self._set_id(id)
@@ -160,7 +157,7 @@
             self._id_future = id
         else:
             raise TypeError("Unexpected type for id {}".format(id))
->>>>>>> e6aae614
+        self._client_id = client.ray.worker._client_id
 
     def __dealloc__(self):
         if client is None or client.ray is None:
