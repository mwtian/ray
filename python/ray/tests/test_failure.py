--- conflicted
+++ resolved
@@ -8,13 +8,8 @@
 
 import ray
 import ray._private.gcs_utils as gcs_utils
-<<<<<<< HEAD
-import ray._private.utils
-import ray.ray_constants as ray_constants
-=======
 import ray._private.ray_constants as ray_constants
 import ray._private.utils
->>>>>>> a29eeaa1
 from ray._private.gcs_pubsub import GcsPublisher
 from ray._private.test_utils import (
     SignalActor,
