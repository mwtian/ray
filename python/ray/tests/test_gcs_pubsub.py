import sys
import threading

import ray
import ray._private.gcs_utils as gcs_utils
from ray._private.gcs_pubsub import GcsPublisher, GcsErrorSubscriber, \
    GcsLogSubscriber, GcsFunctionKeySubscriber, GcsAioPublisher, \
    GcsAioSubscriber
from ray.core.generated.gcs_pb2 import ErrorTableData
import pytest


@pytest.mark.parametrize(
    "ray_start_regular", [{
        "_system_config": {
            "gcs_grpc_based_pubsub": True
        }
    }],
    indirect=True)
def test_publish_and_subscribe_error_info(ray_start_regular):
    address_info = ray_start_regular
    redis = ray._private.services.create_redis_client(
        address_info["redis_address"],
        password=ray.ray_constants.REDIS_DEFAULT_PASSWORD)

    gcs_server_addr = gcs_utils.get_gcs_address_from_redis(redis)

    subscriber = GcsErrorSubscriber(address=gcs_server_addr)
    subscriber.subscribe()

    publisher = GcsPublisher(address=gcs_server_addr)
    err1 = ErrorTableData(error_message="test error message 1")
    err2 = ErrorTableData(error_message="test error message 2")
    publisher.publish_error(b"aaa_id", err1)
    publisher.publish_error(b"bbb_id", err2)

    assert subscriber.poll() == (b"aaa_id", err1)
    assert subscriber.poll() == (b"bbb_id", err2)

    subscriber.close()


@pytest.mark.asyncio
@pytest.mark.parametrize(
    "ray_start_regular", [{
        "_system_config": {
            "gcs_grpc_based_pubsub": True
        }
    }],
    indirect=True)
async def test_aio_publish_and_subscribe_error_info(ray_start_regular):
    address_info = ray_start_regular
    redis = ray._private.services.create_redis_client(
        address_info["redis_address"],
        password=ray.ray_constants.REDIS_DEFAULT_PASSWORD)

    gcs_server_addr = gcs_utils.get_gcs_address_from_redis(redis)

    subscriber = GcsAioSubscriber(address=gcs_server_addr)
    await subscriber.subscribe_error()

    publisher = GcsAioPublisher(address=gcs_server_addr)
    err1 = ErrorTableData(error_message="test error message 1")
    err2 = ErrorTableData(error_message="test error message 2")
    await publisher.publish_error(b"aaa_id", err1)
    await publisher.publish_error(b"bbb_id", err2)

    assert await subscriber.poll_error() == (b"aaa_id", err1)
    assert await subscriber.poll_error() == (b"bbb_id", err2)

    await subscriber.close()


@pytest.mark.parametrize(
    "ray_start_regular", [{
        "_system_config": {
            "gcs_grpc_based_pubsub": True
        }
    }],
    indirect=True)
def test_publish_and_subscribe_logs(ray_start_regular):
    address_info = ray_start_regular
    redis = ray._private.services.create_redis_client(
        address_info["redis_address"],
        password=ray.ray_constants.REDIS_DEFAULT_PASSWORD)

    gcs_server_addr = gcs_utils.get_gcs_address_from_redis(redis)

    subscriber = GcsLogSubscriber(address=gcs_server_addr)
    subscriber.subscribe()

    publisher = GcsPublisher(address=gcs_server_addr)
    log_batch = {
        "ip": "127.0.0.1",
        "pid": 1234,
        "job": "0001",
        "is_err": False,
        "lines": ["line 1", "line 2"],
        "actor_name": "test actor",
        "task_name": "test task",
    }
    publisher.publish_logs(log_batch)

    # PID is treated as string.
    log_batch["pid"] = "1234"
    assert subscriber.poll() == log_batch

    subscriber.close()


@pytest.mark.asyncio
@pytest.mark.parametrize(
    "ray_start_regular", [{
        "_system_config": {
            "gcs_grpc_based_pubsub": True
        }
    }],
    indirect=True)
async def test_aio_publish_and_subscribe_logs(ray_start_regular):
    address_info = ray_start_regular
    redis = ray._private.services.create_redis_client(
        address_info["redis_address"],
        password=ray.ray_constants.REDIS_DEFAULT_PASSWORD)

    gcs_server_addr = gcs_utils.get_gcs_address_from_redis(redis)

    subscriber = GcsAioSubscriber(address=gcs_server_addr)
    await subscriber.subscribe_logs()

    publisher = GcsAioPublisher(address=gcs_server_addr)
    log_batch = {
        "ip": "127.0.0.1",
        "pid": "gcs",
        "job": "0001",
        "is_err": False,
        "lines": ["line 1", "line 2"],
        "actor_name": "test actor",
        "task_name": "test task",
    }
    await publisher.publish_logs(log_batch)

    assert await subscriber.poll_logs() == log_batch

    await subscriber.close()


@pytest.mark.parametrize(
    "ray_start_regular", [{
        "_system_config": {
            "gcs_grpc_based_pubsub": True
        }
    }],
    indirect=True)
<<<<<<< HEAD
def test_two_subscribers(ray_start_regular):
=======
def test_publish_and_subscribe_function_keys(ray_start_regular):
    address_info = ray_start_regular
    redis = ray._private.services.create_redis_client(
        address_info["redis_address"],
        password=ray.ray_constants.REDIS_DEFAULT_PASSWORD)

    gcs_server_addr = gcs_utils.get_gcs_address_from_redis(redis)

    subscriber = GcsFunctionKeySubscriber(address=gcs_server_addr)
    subscriber.subscribe()

    publisher = GcsPublisher(address=gcs_server_addr)
    publisher.publish_function_key(b"111")
    publisher.publish_function_key(b"222")

    assert subscriber.poll() == b"111"
    assert subscriber.poll() == b"222"

    subscriber.close()


@pytest.mark.parametrize(
    "ray_start_regular", [{
        "_system_config": {
            "gcs_grpc_based_pubsub": True
        }
    }],
    indirect=True)
def test_subscribe_two_channels(ray_start_regular):
>>>>>>> 0467bc9d
    """Tests concurrently subscribing to two channels work."""

    address_info = ray_start_regular
    redis = ray._private.services.create_redis_client(
        address_info["redis_address"],
        password=ray.ray_constants.REDIS_DEFAULT_PASSWORD)

    gcs_server_addr = gcs_utils.get_gcs_address_from_redis(redis)

    num_messages = 100

    errors = []
    error_subscriber = GcsErrorSubscriber(address=gcs_server_addr)
    # Make sure subscription is registered before publishing starts.
    error_subscriber.subscribe()

    def receive_errors():
        while len(errors) < num_messages:
            _, msg = error_subscriber.poll()
            errors.append(msg)

    t1 = threading.Thread(target=receive_errors)
    t1.start()

    logs = []
    log_subscriber = GcsLogSubscriber(address=gcs_server_addr)
    # Make sure subscription is registered before publishing starts.
    log_subscriber.subscribe()

    def receive_logs():
        while len(logs) < num_messages:
            log_batch = log_subscriber.poll()
            logs.append(log_batch)

    t2 = threading.Thread(target=receive_logs)
    t2.start()

    publisher = GcsPublisher(address=gcs_server_addr)
    for i in range(0, num_messages):
        publisher.publish_error(
            b"msg_id", ErrorTableData(error_message=f"error {i}"))
        publisher.publish_logs({
            "ip": "127.0.0.1",
            "pid": "gcs",
            "job": "0001",
            "is_err": False,
            "lines": [f"log {i}"],
            "actor_name": "test actor",
            "task_name": "test task",
        })

    t1.join(timeout=10)
    assert len(errors) == num_messages, str(errors)
    assert not t1.is_alive(), str(errors)

    t2.join(timeout=10)
    assert len(logs) == num_messages, str(logs)
    assert not t2.is_alive(), str(logs)

    for i in range(0, num_messages):
        assert errors[i].error_message == f"error {i}", str(errors)
        assert logs[i]["lines"][0] == f"log {i}", str(logs)


if __name__ == "__main__":
    sys.exit(pytest.main(["-v", __file__]))<|MERGE_RESOLUTION|>--- conflicted
+++ resolved
@@ -151,9 +151,6 @@
         }
     }],
     indirect=True)
-<<<<<<< HEAD
-def test_two_subscribers(ray_start_regular):
-=======
 def test_publish_and_subscribe_function_keys(ray_start_regular):
     address_info = ray_start_regular
     redis = ray._private.services.create_redis_client(
@@ -182,8 +179,7 @@
         }
     }],
     indirect=True)
-def test_subscribe_two_channels(ray_start_regular):
->>>>>>> 0467bc9d
+def test_two_subscribers(ray_start_regular):
     """Tests concurrently subscribing to two channels work."""
 
     address_info = ray_start_regular
