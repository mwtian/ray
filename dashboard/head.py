import os
import sys
import socket
import asyncio
import logging
import ipaddress
import threading
from concurrent.futures import Future
from queue import Queue

from distutils.version import LooseVersion
from grpc.experimental import aio as aiogrpc
import grpc

import ray.experimental.internal_kv as internal_kv
import ray._private.utils
from ray._private.gcs_utils import GcsClient
import ray._private.services
import ray.dashboard.consts as dashboard_consts
import ray.dashboard.utils as dashboard_utils
from ray import ray_constants
from ray._private.gcs_pubsub import gcs_pubsub_enabled, GcsAioSubscriber
from ray.core.generated import gcs_service_pb2
from ray.core.generated import gcs_service_pb2_grpc
from ray.dashboard.datacenter import DataOrganizer
from ray.dashboard.utils import async_loop_forever

# All third-party dependencies that are not included in the minimal Ray
# installation must be included in this file. This allows us to determine if
# the agent has the necessary dependencies to be started.
from ray.dashboard.optional_deps import aiohttp, hdrs

logger = logging.getLogger(__name__)
routes = dashboard_utils.ClassMethodRouteTable

aiogrpc.init_grpc_aio()
GRPC_CHANNEL_OPTIONS = (
    ("grpc.enable_http_proxy", 0),
    ("grpc.max_send_message_length", ray_constants.GRPC_CPP_MAX_MESSAGE_SIZE),
    ("grpc.max_receive_message_length",
     ray_constants.GRPC_CPP_MAX_MESSAGE_SIZE),
)


async def get_gcs_address_with_retry(redis_client) -> str:
    while True:
        try:
            gcs_address = (await redis_client.get(
                dashboard_consts.REDIS_KEY_GCS_SERVER_ADDRESS)).decode()
            if not gcs_address:
                raise Exception("GCS address not found.")
            logger.info("Connect to GCS at %s", gcs_address)
            return gcs_address
        except Exception as ex:
            logger.error("Connect to GCS failed: %s, retry...", ex)
            await asyncio.sleep(
                dashboard_consts.GCS_RETRY_CONNECT_INTERVAL_SECONDS)


class GCSHealthCheckThread(threading.Thread):
    def __init__(self, gcs_address: str):
        self.grpc_gcs_channel = ray._private.utils.init_grpc_channel(
            gcs_address, options=GRPC_CHANNEL_OPTIONS)
        self.gcs_heartbeat_info_stub = (
            gcs_service_pb2_grpc.HeartbeatInfoGcsServiceStub(
                self.grpc_gcs_channel))
        self.work_queue = Queue()

        super().__init__(daemon=True)

    def run(self) -> None:
        while True:
            future = self.work_queue.get()
            check_result = self._check_once_synchrounously()
            future.set_result(check_result)

    def _check_once_synchrounously(self) -> bool:
        request = gcs_service_pb2.CheckAliveRequest()
        try:
            reply = self.gcs_heartbeat_info_stub.CheckAlive(
                request, timeout=dashboard_consts.GCS_CHECK_ALIVE_RPC_TIMEOUT)
            if reply.status.code != 0:
                logger.exception(
                    f"Failed to CheckAlive: {reply.status.message}")
                return False
        except grpc.RpcError:  # Deadline Exceeded
            logger.exception("Got RpcError when checking GCS is alive")
            return False
        return True

    async def check_once(self) -> bool:
        """Ask the thread to perform a healthcheck."""
        assert threading.current_thread != self, (
            "caller shouldn't be from the same thread as GCSHealthCheckThread."
        )

        future = Future()
        self.work_queue.put(future)
        return await asyncio.wrap_future(future)


class DashboardHead:
    def __init__(self, http_host, http_port, http_port_retries, redis_address,
                 redis_password, log_dir):
        self.health_check_thread: GCSHealthCheckThread = None
        self._gcs_rpc_error_counter = 0
        # Public attributes are accessible for all head modules.
        # Walkaround for issue: https://github.com/ray-project/ray/issues/7084
        self.http_host = "127.0.0.1" if http_host == "localhost" else http_host
        self.http_port = http_port
        self.http_port_retries = http_port_retries
        self.redis_address = dashboard_utils.address_tuple(redis_address)
        self.redis_password = redis_password
        self.log_dir = log_dir
        self.aioredis_client = None
        self.aiogrpc_gcs_channel = None
        self.gcs_subscriber = None
        self.http_session = None
        self.ip = ray.util.get_node_ip_address()
        ip, port = redis_address.split(":")
        self.server = aiogrpc.server(options=(("grpc.so_reuseport", 0), ))
        grpc_ip = "127.0.0.1" if self.ip == "127.0.0.1" else "0.0.0.0"
        self.grpc_port = ray._private.tls_utils.add_port_to_grpc_server(
            self.server, f"{grpc_ip}:0")
        logger.info("Dashboard head grpc address: %s:%s", grpc_ip,
                    self.grpc_port)

    @async_loop_forever(dashboard_consts.GCS_CHECK_ALIVE_INTERVAL_SECONDS)
    async def _gcs_check_alive(self):
        check_future = self.health_check_thread.check_once()

        # NOTE(simon): making sure the check procedure doesn't timeout itself.
        # Otherwise, the dashboard will always think that gcs is alive.
        try:
            is_alive = await asyncio.wait_for(
                check_future, dashboard_consts.GCS_CHECK_ALIVE_RPC_TIMEOUT + 1)
        except asyncio.TimeoutError:
            logger.error("Failed to check gcs health, client timed out.")
            is_alive = False

        if is_alive:
            self._gcs_rpc_error_counter = 0
        else:
            self._gcs_rpc_error_counter += 1
            if self._gcs_rpc_error_counter > \
                    dashboard_consts.GCS_CHECK_ALIVE_MAX_COUNT_OF_RPC_ERROR:
                logger.error(
                    "Dashboard exiting because it received too many GCS RPC "
                    "errors count: %s, threshold is %s.",
                    self._gcs_rpc_error_counter,
                    dashboard_consts.GCS_CHECK_ALIVE_MAX_COUNT_OF_RPC_ERROR)
                # TODO(fyrestone): Do not use ray.state in
                # PrometheusServiceDiscoveryWriter.
                # Currently, we use os._exit() here to avoid hanging at the ray
                # shutdown(). Please refer to:
                # https://github.com/ray-project/ray/issues/16328
                os._exit(-1)

    def _load_modules(self):
        """Load dashboard head modules."""
        modules = []
        head_cls_list = dashboard_utils.get_all_modules(
            dashboard_utils.DashboardHeadModule)
        for cls in head_cls_list:
            logger.info("Loading %s: %s",
                        dashboard_utils.DashboardHeadModule.__name__, cls)
            c = cls(self)
            dashboard_utils.ClassMethodRouteTable.bind(c)
            modules.append(c)
        logger.info("Loaded %d modules.", len(modules))
        return modules

    async def run(self):
        # Create an aioredis client for all modules.
        try:
            self.aioredis_client = await dashboard_utils.get_aioredis_client(
                self.redis_address, self.redis_password,
                dashboard_consts.CONNECT_REDIS_INTERNAL_SECONDS,
                dashboard_consts.RETRY_REDIS_CONNECTION_TIMES)
        except (socket.gaierror, ConnectionError):
            logger.error(
                "Dashboard head exiting: "
                "Failed to connect to redis at %s", self.redis_address)
            sys.exit(-1)

        # Create a http session for all modules.
        # aiohttp<4.0.0 uses a 'loop' variable, aiohttp>=4.0.0 doesn't anymore
        if LooseVersion(aiohttp.__version__) < LooseVersion("4.0.0"):
            self.http_session = aiohttp.ClientSession(
                loop=asyncio.get_event_loop())
        else:
            self.http_session = aiohttp.ClientSession()

        # Waiting for GCS is ready.
        # TODO: redis-removal bootstrap
        gcs_address = await get_gcs_address_with_retry(self.aioredis_client)
        self.gcs_client = GcsClient(address=gcs_address)
        self.aiogrpc_gcs_channel = ray._private.utils.init_grpc_channel(
            gcs_address, GRPC_CHANNEL_OPTIONS, asynchronous=True)
<<<<<<< HEAD
        self.gcs_subscriber = None
        if gcs_pubsub_enabled():
            self.gcs_subscriber = GcsAioSubscriber(
                channel=self.aiogrpc_gcs_channel)
            await self.gcs_subscriber.subscribe_error()
=======
        gcs_client = GcsClient(gcs_address)
        internal_kv._initialize_internal_kv(gcs_client)
>>>>>>> e54d3117

        self.health_check_thread = GCSHealthCheckThread(gcs_address)
        self.health_check_thread.start()

        # Start a grpc asyncio server.
        await self.server.start()

        async def _async_notify():
            """Notify signals from queue."""
            while True:
                co = await dashboard_utils.NotifyQueue.get()
                try:
                    await co
                except Exception:
                    logger.exception(f"Error notifying coroutine {co}")

        modules = self._load_modules()

        # Http server should be initialized after all modules loaded.
        # working_dir uploads for job submission can be up to 100MiB.
        app = aiohttp.web.Application(client_max_size=100 * 1024**2)
        app.add_routes(routes=routes.bound_routes())

        runner = aiohttp.web.AppRunner(app)
        await runner.setup()
        last_ex = None
        for i in range(1 + self.http_port_retries):
            try:
                site = aiohttp.web.TCPSite(runner, self.http_host,
                                           self.http_port)
                await site.start()
                break
            except OSError as e:
                last_ex = e
                self.http_port += 1
                logger.warning("Try to use port %s: %s", self.http_port, e)
        else:
            raise Exception(f"Failed to find a valid port for dashboard after "
                            f"{self.http_port_retries} retries: {last_ex}")
        http_host, http_port, *_ = site._server.sockets[0].getsockname()
        http_host = self.ip if ipaddress.ip_address(
            http_host).is_unspecified else http_host
        logger.info("Dashboard head http address: %s:%s", http_host, http_port)

        # TODO: Use async version if performance is an issue
        # Write the dashboard head port to gcs kv.
        internal_kv._internal_kv_put(
            ray_constants.REDIS_KEY_DASHBOARD,
            f"{http_host}:{http_port}",
            namespace=ray_constants.KV_NAMESPACE_DASHBOARD)
        internal_kv._internal_kv_put(
            dashboard_consts.REDIS_KEY_DASHBOARD_RPC,
            f"{self.ip}:{self.grpc_port}",
            namespace=ray_constants.KV_NAMESPACE_DASHBOARD)

        # Dump registered http routes.
        dump_routes = [
            r for r in app.router.routes() if r.method != hdrs.METH_HEAD
        ]
        for r in dump_routes:
            logger.info(r)
        logger.info("Registered %s routes.", len(dump_routes))

        # Freeze signal after all modules loaded.
        dashboard_utils.SignalManager.freeze()
        concurrent_tasks = [
            self._gcs_check_alive(),
            _async_notify(),
            DataOrganizer.purge(),
            DataOrganizer.organize(),
        ]
        await asyncio.gather(*concurrent_tasks,
                             *(m.run(self.server) for m in modules))
        await self.server.wait_for_termination()<|MERGE_RESOLUTION|>--- conflicted
+++ resolved
@@ -195,18 +195,14 @@
         # TODO: redis-removal bootstrap
         gcs_address = await get_gcs_address_with_retry(self.aioredis_client)
         self.gcs_client = GcsClient(address=gcs_address)
+        internal_kv._initialize_internal_kv(self.gcs_client)
         self.aiogrpc_gcs_channel = ray._private.utils.init_grpc_channel(
             gcs_address, GRPC_CHANNEL_OPTIONS, asynchronous=True)
-<<<<<<< HEAD
         self.gcs_subscriber = None
         if gcs_pubsub_enabled():
             self.gcs_subscriber = GcsAioSubscriber(
                 channel=self.aiogrpc_gcs_channel)
             await self.gcs_subscriber.subscribe_error()
-=======
-        gcs_client = GcsClient(gcs_address)
-        internal_kv._initialize_internal_kv(gcs_client)
->>>>>>> e54d3117
 
         self.health_check_thread = GCSHealthCheckThread(gcs_address)
         self.health_check_thread.start()
